--- conflicted
+++ resolved
@@ -19,13 +19,8 @@
   },
   "dependencies": {
     "@cardstack/logger": "^0.1.0",
-<<<<<<< HEAD
     "@cardstack/nodegit": "^0.21.2-cardstack.1",
-    "@cardstack/plugin-utils": "^0.6.0",
-=======
-    "@cardstack/nodegit": "0.21.2-cardstack.1",
     "@cardstack/plugin-utils": "^0.6.3",
->>>>>>> ba7deb66
     "moment-timezone": "^0.5.11"
   },
   "keywords": [
