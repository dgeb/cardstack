--- conflicted
+++ resolved
@@ -247,8 +247,6 @@
     await change.finalize(commitOpts());
     await indexer.update();
     await ea.assertNoDocument('master', 'articles', 'hello-world');
-<<<<<<< HEAD
-=======
 
   });
 
@@ -345,7 +343,6 @@
       // Delete
       await ea.assertNoDocument('master', 'articles', 'left');
     }
->>>>>>> 539a9d3a
   });
 
 });
