--- conflicted
+++ resolved
@@ -36,17 +36,6 @@
     "postcss-import": "^9.1.0"
   },
   "devDependencies": {
-<<<<<<< HEAD
-    "@cardstack/ephemeral": "0.14.10",
-    "@cardstack/eslint-config": "0.14.10",
-    "@cardstack/jsonapi": "0.14.10",
-    "@cardstack/models": "0.14.10",
-    "@cardstack/plugin-utils": "0.14.10",
-    "@cardstack/rendering": "0.14.10",
-    "@cardstack/test-support": "0.14.10",
-    "@cardstack/tools": "0.14.10",
-    "@ember/jquery": "^0.6.0",
-=======
     "@cardstack/ephemeral": "0.14.16",
     "@cardstack/eslint-config": "0.14.16",
     "@cardstack/jsonapi": "0.14.16",
@@ -55,7 +44,7 @@
     "@cardstack/rendering": "0.14.16",
     "@cardstack/test-support": "0.14.16",
     "@cardstack/tools": "0.14.16",
->>>>>>> a2790a54
+    "@ember/jquery": "^0.6.0",
     "broccoli-asset-rev": "^2.4.5",
     "ember-cli": "^3.0.0",
     "ember-cli-dependency-checker": "^2.1.0",
