import Component from '@glimmer/component';
import { action } from '@ember/object';
import { tracked } from '@glimmer/tracking';
import { inject as service } from '@ember/service';
import { dasherize } from '@ember/string';
import { task } from "ember-concurrency";
import ENV from '@cardstack/cardhost/config/environment'

const { environment } = ENV;

const fieldTypeMappings = {
  string: '@cardstack/core-types::string',
  'case-insensitive string': '@cardstack/core-types::case-insensitive',
  boolean: '@cardstack/core-types::boolean',
  date: '@cardstack/core-types::date',
  integer: '@cardstack/core-types::integer',
  'related card': '@cardstack/core-types::belongs-to',
  'related cards': '@cardstack/core-types::has-many',

  // Probably want to omit these types as they could probably be better
  // handled as related cards:
  // '@cardstack/core-types::string-array',
  // '@cardstack/core-types::object',
};

const fieldComponents = [
  {
    id: 'text-field',
    title: 'Text',
    description: 'All-purpose text field',
    type: 'string',
    icon: `/assets/images/field-types/text.svg`
  },
  {
    id: 'text-field-case-insensitive',
    title: 'Text (case-insensitive)',
    description: 'Case-insensitive text field',
    type: 'case-insensitive string',
    icon: `/assets/images/field-types/text.svg`
  },
  {
    id: 'checkbox',
    title: 'Checkbox',
    description: 'True/false (boolean) values',
    type: 'boolean',
    icon: `/assets/images/field-types/checkbox.svg`
  },
  {
    id: 'date-field',
    title: 'Date',
    description: 'Date field',
    type: 'date',
    icon: `/assets/images/field-types/calendar.svg`
  },
  {
    id: 'number',
    title: 'Number',
    description: 'Integer number field',
    type: 'integer',
    icon: `/assets/images/field-types/number.png`
  },
  {
    id: 'dropdown',
    title: 'Dropdown',
    description: 'Single select dropdown',
    type: 'related card',
    icon: `/assets/images/field-types/dropdown.svg`
  },
  {
    id: 'dropdown-multi',
    title: 'Dropdown (Multi-select)',
    description: 'Multiple select dropdown',
    type: 'related cards',
    icon: `/assets/images/field-types/dropdown.svg`
  },
  // We'll need to figure out how to deal with the other types of ui-components, ex:
  // {
  //   id: 'text-area',
  //   title: 'Text Area',
  //   description: 'Multi-line text field',
  //   type: 'string',
  //   icon: `/assets/images/field-types/textarea.png`
  // },
  // {
  //   id: 'phone-number-field',
  //   title: 'Phone Number',
  //   description: 'Description',
  //   type: 'string',
  //   icon: `/assets/images/field-types/phone-number.png`
  // },
];

export default class CardManipulator extends Component {
  fieldTypeMappings = fieldTypeMappings;
  fieldComponents = fieldComponents;

  @service data;
  @service router;
  @service cardstackSession;

  @tracked statusMsg;
  @tracked card;
  @tracked selectedField;
  @tracked isDragging;

  constructor(...args) {
    super(...args);

    this.card = this.args.card;
  }

  get cardJson() {
    if (!this.card) { return null; }
    return JSON.stringify(this.card.json, null, 2);
  }

  get isDirtyStr() {
    return this.card.isDirty.toString();
  }

  get newFieldName() {
    return `new-field-${this.card.isolatedFields.length}`;
  }

  @(task(function * () {
    this.statusMsg = null;
    try {
      yield this.card.save();
    } catch (e) {
      console.error(e); // eslint-disable-line no-console
      this.statusMsg = `card ${this.card.id} was NOT successfully created: ${e.message}`;
      return;
    }
    this.router.transitionTo('cards.view', this.card.id);
  })) saveCard;

  @(task(function * () {
    this.statusMsg = null;
    try {
      yield this.card.delete();
    } catch (e) {
      console.error(e); // eslint-disable-line no-console
      this.statusMsg = `card ${this.card.id} was NOT successfully deleted: ${e.message}`;
      return;
    }
    this.router.transitionTo('index');
  })) deleteCard;

  @action
  removeField(fieldName) {
    if (!fieldName || !this.card) { return; }

    let field = this.card.getField(fieldName)
    field.remove();

    if (field === this.selectedField) {
      this.selectedField = null;
    }
  }

  @action
  addField(displayType, name, isEmbedded, value, position) {
    let type = displayType ? fieldTypeMappings[displayType] : null;
    if (!this.card || !type || !name) { return; }

    let field = this.card.addField({
      type,
      position,
      name: dasherize(name).toLowerCase(),
      neededWhenEmbedded: isEmbedded
    });

    if (value != null) {
      field.setValue(value);
    }
  }

  @action
  setPosition(fieldName, position) {
    if (!fieldName || !this.card || position == null) { return; }

    let card = this.card;
    card.moveField(card.getField(fieldName), position);
  }

  @action
  setNeededWhenEmbedded(fieldName, evt) {
    // this prevents 2-way data binding from trying to alter the Field
    // instance's neededWhenEmbedded value, which is bound to the input
    // that fired this action. Our data service API is very unforgiving when
    // you try to change the Field's state outside of the official API
    // (which is what ember is trying to do). Ember gets mad when it sees
    // that it can't alter the Field's state via the 2-way binding and
    // makes lots of noise. interestingly, this issue only seems to happen
    // when running tests. This work around has yucky visual side effects,
    // so only performing in the test env. A better solution would be to use/make
    // a one-way input control for setting the field.neededWhenEmbedded value.
    // The <Input> component is unfortunately, is not a one-way input helper
    if (environment === 'test') {
      evt.preventDefault();
    }

    let { target: { checked: neededWhenEmbedded } } = evt;
    this.card.getField(fieldName).setNeededWhenEmbedded(neededWhenEmbedded);
  }

  @action
  setFieldValue(fieldName, value) {
    if (!fieldName || !this.card) { return; }
    this.card.getField(fieldName).setValue(value);
  }

  @action
  setFieldName(oldFieldName, newFieldName) {
    this.card.getField(oldFieldName).setName(newFieldName);
  }

  @action
  updateFieldName(newName) {
    set(this, 'updatedFieldName', newName);
    this.setFieldName(this.selectedField.name, this.updatedFieldName);
  }

  @action
  save() {
    this.saveCard.perform();
  }

  @action
  cancel() {
    this.router.transitionTo('cards.view', this.card.id);
  }

  @action
  delete() {
    this.deleteCard.perform();
  }

  @action
  beginDragging(fieldComponent, mousedownEvent) {
    let dragState = {
      usingKeyboard: false,
      initialPointerX: mousedownEvent.x,
      initialPointerY: mousedownEvent.y,
      latestPointerX: mousedownEvent.x,
      latestPointerY: mousedownEvent.y
    };

    this.isDragging = fieldComponent;
    fieldComponent.dragState = dragState;
    fieldComponent = fieldComponent; // eslint-disable-line no-self-assign
  }

  @action dropField(position, onFinishDrop) {
    let fieldComponent = this.isDragging;
    let field = this.card.addField({
      type: this.fieldTypeMappings[fieldComponent.type],
      position: position,
      name: this.newFieldName,
      neededWhenEmbedded: false
    });
    this.isDragging = false;
    this.selectedField = field;
    fieldComponent.dragState = null;
    fieldComponent = fieldComponent; // eslint-disable-line no-self-assign


    onFinishDrop();
  }

  @action selectField(field) {
<<<<<<< HEAD
    set(this, 'selectedField', field);
    set(this, 'updatedFieldName', field.name);
=======
    if (field.isDestroyed) { return; }

    this.selectedField = field;
>>>>>>> 58419979
  }
}<|MERGE_RESOLUTION|>--- conflicted
+++ resolved
@@ -217,7 +217,7 @@
 
   @action
   updateFieldName(newName) {
-    set(this, 'updatedFieldName', newName);
+    this.updatedFieldName = newName;
     this.setFieldName(this.selectedField.name, this.updatedFieldName);
   }
 
@@ -269,13 +269,9 @@
   }
 
   @action selectField(field) {
-<<<<<<< HEAD
-    set(this, 'selectedField', field);
-    set(this, 'updatedFieldName', field.name);
-=======
     if (field.isDestroyed) { return; }
 
     this.selectedField = field;
->>>>>>> 58419979
+    this.updatedFieldName = field.name;
   }
 }