--- conflicted
+++ resolved
@@ -59,8 +59,42 @@
           Schema View
         </div>
       </div>
-<<<<<<< HEAD
-    </div>
+    </nav>
+
+    {{!-- Card --}}
+    <section class="card-manipulator--card" data-test-card-creator>
+      <header class="card-manipulator--card-header">
+        <h2 class="title">New Card</h2>
+        <code class="id">{{@card.id}}</code>
+
+        {{!-- TODO: Move these to the right edge area --}}
+        {{#unless this.cardstackSession.isAuthenticated}}
+          (Must be logged in to save the card.)
+        {{/unless}}
+        {{! eslint is confused by on helper }}
+        {{! template-lint-disable attribute-indentation}}
+        <button
+          {{on "click" this.save}}
+          class="done-btn"
+          data-test-card-creator-save-btn
+          disabled={{not this.cardstackSession.isAuthenticated}}
+        >
+          Save Card
+        </button>
+        {{!----}}
+      </header>
+      <CardRenderer
+        @card={{this.card}}
+        @format="isolated"
+        @mode="schema"
+        @removeField={{action this.removeField}}
+        @setPosition={{action this.setPosition}}
+        @selectField={{action this.selectField}}
+        @dropField={{action this.dropField}}
+      />
+    </section>
+
+    {{!-- Right edge --}}
     <div class="card-manipulator--right-edge" data-test-right-edge>
       {{#if this.selectedField}}
         <div class="card-manipulator--right-edge--pill-selector">
@@ -109,63 +143,8 @@
           </div>
         </div>
       {{/if}}
-      
     </div>
-  </div>
-=======
-    </nav>
-
-    {{!-- Card --}}
-    <section class="card-manipulator--card" data-test-card-creator>
-      <header class="card-manipulator--card-header">
-        <h2 class="title">New Card</h2>
-        <code class="id">{{@card.id}}</code>
-
-        {{!-- TODO: Move these to the right edge area --}}
-        {{#unless this.cardstackSession.isAuthenticated}}
-          (Must be logged in to save the card.)
-        {{/unless}}
-        {{! eslint is confused by on helper }}
-        {{! template-lint-disable attribute-indentation}}
-        <button
-          {{on "click" this.save}}
-          class="done-btn"
-          data-test-card-creator-save-btn
-          disabled={{not this.cardstackSession.isAuthenticated}}
-        >
-          Save Card
-        </button>
-        {{!----}}
-      </header>
-      <CardRenderer
-        @card={{this.card}}
-        @format="isolated"
-        @mode="schema"
-        @removeField={{action this.removeField}}
-        @setPosition={{action this.setPosition}}
-        @selectField={{action this.selectField}}
-        @dropField={{action this.dropField}}
-      />
-    </section>
-
-    {{!-- Right edge --}}
-    <aside class="cardhost-right-edge" data-test-cardhost-right-edge>
-      <section class="cardhost-right-edge-panel">
-        <h3 class="cardhost-right-edge-panel--header">
-          Edit Field Schema
-        </h3>
-        {{#if this.selectedField}}
-          <FieldRenderer
-            @field={{this.selectedField}}
-            @mode="schema"
-            @setNeededWhenEmbedded={{action this.setNeededWhenEmbedded}}
-            @setFieldName={{action this.setFieldName}}
-          />
-        {{/if}}
-      </section>
-    </aside>
   </section>
->>>>>>> 58419979
 {{/if}}
 
 {{!-- TODO: Where to put this + need design --}}
