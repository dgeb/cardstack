<CardhostTopEdge @mode="schema">
  <div class="card-creator--top-edge">
    {{! eslint is confused by on helper }}
    {{! template-lint-disable attribute-indentation}}
    <button
      {{on "click" this.save}}
      class="ch-button primary"
      data-test-card-creator-save-btn
      disabled={{not this.cardstackSession.isAuthenticated}}
    >
      Save
    </button>

    {{#unless this.cardstackSession.isAuthenticated}}
      (Must be logged in to save the card.)
    {{/unless}}
  </div>
</CardhostTopEdge>

<CardhostLeftEdge>
  <section class="cardhost-left-edge--catalog">
    <h3 class="title">Card Catalog</h3>
    {{#each this.fieldComponents as |field|}}
      {{! eslint is confused by on helper }}
      {{! template-lint-disable attribute-indentation}}
      <section
        class="cardhost-left-edge--catalog-field"
        role="button"
        draggable="true"
        {{on "mousedown" (action this.beginDragging field)}}
        {{on "dragend" (action (mut this.isDragging) false)}}
        data-test-card-add-field-draggable={{field.type}}
      >
        {{! template-lint-disable no-inline-styles}}
        <div class="field-icon" style={{css-url "background-image" field.icon}}></div>
        <div class="field-content">
          <h4 class="field-content--title">{{field.title}}</h4>
          {{#if field.description}}
            <p class="field-content--description">{{field.description}}</p>
          {{/if}}
          <div class="field-content--type">Type: <code>{{field.type}}</code></div>
        </div>
      </section>
    {{/each}}
  </section>
</CardhostLeftEdge>

<aside class="cardhost-right-edge" data-test-cardhost-right-edge>
  <section class="cardhost-right-edge-panel">
    <h3 class="cardhost-right-edge-panel--header">
      Edit Field Schema
    </h3>
    {{#if this.selectedField}}
      <FieldRenderer
        @field={{this.selectedField}}
        @mode="schema"
        @setNeededWhenEmbedded={{action this.setNeededWhenEmbedded}}
        @setFieldName={{action this.setFieldName}}
      />
    {{/if}}
  </section>
</aside>

<div class="card-manipulator--container card-creator">
  {{#if this.statusMsg}}
    <p data-test-card-creator-msg><strong>{{this.statusMsg}}</strong></p>
  {{/if}}

  <fieldset class="card-creator--new-card">
    <legend>New Card</legend>
    <label for="card__id">Card ID:</label>
    <Input
      @id="card__id"
      @size="60"
      @placeholder="e.g. millenial-puppies"
      @value={{this.cardId}}
      @key-up={{action this.updateCardId}}
    />
    <p>(Note that updating the card id will remove any fields that you have created. This is just a scaffolding limitation.)</p>
  </fieldset>

  {{#if this.card}}
    <section class="card-manipulator" data-test-card-creator>
      <header class="card-manipulator--header">
        <h2>New Card</h2>
        <code>{{@card.name}}</code>
      </header>
      <CardRenderer
        @card={{this.card}}
        @format="isolated"
        @mode="schema"
        @removeField={{action this.removeField}}
        @setPosition={{action this.setPosition}}
        @selectField={{action this.selectField}}
        @dropField={{action this.dropField}}
      />
    </section>
  {{/if}}

<<<<<<< HEAD
    {{!-- Right edge --}}
    <div class="card-manipulator--right-edge" data-test-right-edge>
      {{#if this.selectedField}}
        <div class="card-manipulator--right-edge--pill-selector">
          <div class="card-manipulator--right-edge--pill-option selected">Properties</div>
          <div class="card-manipulator--right-edge--pill-option">Structure</div>
        </div>
        <div class="card-manipulator--right-edge--section">
          <div class="section-header">Text Field</div>
          <div class="card-manipulator--right-edge--attribute">
            <div class="attribute-title">Field Name</div>
            <Input
              data-test-field-name
              @id={{concat "card-manipulator--right-edge--field-name-" this.selectedField.nonce}}
              @value={{this.selectedFieldName}}
              @key-up={{action this.updateFieldName}}
            />
          </div>
          <div class="card-manipulator--right-edge--attribute">
            <div class="attribute-title">Display Label</div>
            <Input class="attribute-value" />
          </div>
          <div class="card-manipulator--right-edge--attribute">
            <label class="checkbox-container">
              Required
              <Input @type="checkbox" />
              <span class="checkmark"></span>
            </label>
          </div>
          <div class="card-manipulator--right-edge--attribute">
            <label class="checkbox-container">
              Available When Embedded
              <Input
                @checked={{this.selectedField.neededWhenEmbedded}}
                @type="checkbox"
                @click={{fn this.setNeededWhenEmbedded this.selectedField.name}}
                data-test-needed-when-embedded
                />
              <span class="checkmark"></span>
            </label>
          </div>
        </div>
      {{/if}}
    </div>
  </section>
{{/if}}

{{!-- TODO: Where to put this + need design --}}
{{#if this.card}}
  <section class="cardhost-card-document">
    <h3>Card Document:</h3>
    <CodeBlock
      @code={{this.cardJson}}
      @language="javascript"
    />
  </section>
{{/if}}
=======
  {{#if this.card}}
    <section class="cardhost-card-document">
      <h3>Card Document</h3>
      <CodeBlock
        @code={{this.cardJson}}
        @language="javascript"
      />
    </section>
  {{/if}}
</div>
>>>>>>> 57991269
<|MERGE_RESOLUTION|>--- conflicted
+++ resolved
@@ -45,21 +45,49 @@
   </section>
 </CardhostLeftEdge>
 
-<aside class="cardhost-right-edge" data-test-cardhost-right-edge>
-  <section class="cardhost-right-edge-panel">
-    <h3 class="cardhost-right-edge-panel--header">
-      Edit Field Schema
-    </h3>
-    {{#if this.selectedField}}
-      <FieldRenderer
-        @field={{this.selectedField}}
-        @mode="schema"
-        @setNeededWhenEmbedded={{action this.setNeededWhenEmbedded}}
-        @setFieldName={{action this.setFieldName}}
-      />
-    {{/if}}
-  </section>
-</aside>
+<div class="card-manipulator--right-edge" data-test-right-edge>
+  {{#if this.selectedField}}
+    <div class="card-manipulator--right-edge--pill-selector">
+      <div class="card-manipulator--right-edge--pill-option selected">Properties</div>
+      <div class="card-manipulator--right-edge--pill-option">Structure</div>
+    </div>
+    <div class="card-manipulator--right-edge--section">
+      <div class="section-header">Text Field</div>
+      <div class="card-manipulator--right-edge--attribute">
+        <div class="attribute-title">Field Name</div>
+        <Input
+          data-test-field-name
+          @id={{concat "card-manipulator--right-edge--field-name-" this.selectedField.nonce}}
+          @value={{this.selectedFieldName}}
+          @key-up={{action this.updateFieldName}}
+        />
+      </div>
+      <div class="card-manipulator--right-edge--attribute">
+        <div class="attribute-title">Display Label</div>
+        <Input class="attribute-value" />
+      </div>
+      <div class="card-manipulator--right-edge--attribute">
+        <label class="checkbox-container">
+          Required
+          <Input @type="checkbox" />
+          <span class="checkmark"></span>
+        </label>
+      </div>
+      <div class="card-manipulator--right-edge--attribute">
+        <label class="checkbox-container">
+          Available When Embedded
+          <Input
+            @checked={{this.selectedField.neededWhenEmbedded}}
+            @type="checkbox"
+            @click={{fn this.setNeededWhenEmbedded this.selectedField.name}}
+            data-test-needed-when-embedded
+            />
+          <span class="checkmark"></span>
+        </label>
+      </div>
+    </div>
+  {{/if}}
+</div>
 
 <div class="card-manipulator--container card-creator">
   {{#if this.statusMsg}}
@@ -97,65 +125,6 @@
     </section>
   {{/if}}
 
-<<<<<<< HEAD
-    {{!-- Right edge --}}
-    <div class="card-manipulator--right-edge" data-test-right-edge>
-      {{#if this.selectedField}}
-        <div class="card-manipulator--right-edge--pill-selector">
-          <div class="card-manipulator--right-edge--pill-option selected">Properties</div>
-          <div class="card-manipulator--right-edge--pill-option">Structure</div>
-        </div>
-        <div class="card-manipulator--right-edge--section">
-          <div class="section-header">Text Field</div>
-          <div class="card-manipulator--right-edge--attribute">
-            <div class="attribute-title">Field Name</div>
-            <Input
-              data-test-field-name
-              @id={{concat "card-manipulator--right-edge--field-name-" this.selectedField.nonce}}
-              @value={{this.selectedFieldName}}
-              @key-up={{action this.updateFieldName}}
-            />
-          </div>
-          <div class="card-manipulator--right-edge--attribute">
-            <div class="attribute-title">Display Label</div>
-            <Input class="attribute-value" />
-          </div>
-          <div class="card-manipulator--right-edge--attribute">
-            <label class="checkbox-container">
-              Required
-              <Input @type="checkbox" />
-              <span class="checkmark"></span>
-            </label>
-          </div>
-          <div class="card-manipulator--right-edge--attribute">
-            <label class="checkbox-container">
-              Available When Embedded
-              <Input
-                @checked={{this.selectedField.neededWhenEmbedded}}
-                @type="checkbox"
-                @click={{fn this.setNeededWhenEmbedded this.selectedField.name}}
-                data-test-needed-when-embedded
-                />
-              <span class="checkmark"></span>
-            </label>
-          </div>
-        </div>
-      {{/if}}
-    </div>
-  </section>
-{{/if}}
-
-{{!-- TODO: Where to put this + need design --}}
-{{#if this.card}}
-  <section class="cardhost-card-document">
-    <h3>Card Document:</h3>
-    <CodeBlock
-      @code={{this.cardJson}}
-      @language="javascript"
-    />
-  </section>
-{{/if}}
-=======
   {{#if this.card}}
     <section class="cardhost-card-document">
       <h3>Card Document</h3>
@@ -165,5 +134,4 @@
       />
     </section>
   {{/if}}
-</div>
->>>>>>> 57991269
+</div>