{
  "name": "@cardstack/edges",
  "version": "0.14.10",
  "description": "The default blueprint for ember-cli addons.",
  "keywords": [
    "ember-addon"
  ],
  "repository": "https://github.com/cardstack/cardstack",
  "license": "MIT",
  "author": "",
  "directories": {
    "doc": "doc",
    "test": "tests"
  },
  "scripts": {
    "build": "ember build",
    "lint:hbs": "ember-template-lint .",
    "lint:js": "eslint .",
    "start": "ember serve",
    "test": "ember test",
    "test:all": "ember try:each"
  },
  "dependencies": {
    "ember-cli-babel": "^7.1.2",
    "ember-cli-htmlbars": "^3.0.0",
<<<<<<< HEAD
    "ember-elsewhere": "^1.0.5",
    "ember-toolbars": "^0.5.1"
=======
    "ember-elsewhere": "^1.1.0",
    "ember-toolbars": "^0.5.0"
>>>>>>> 80e0730a
  },
  "devDependencies": {
    "@ember/jquery": "^0.6.0",
    "@ember/optional-features": "^0.6.3",
    "broccoli-asset-rev": "^2.7.0",
    "ember-cli": "~3.8.1",
    "ember-cli-dependency-checker": "^3.1.0",
    "ember-cli-htmlbars-inline-precompile": "^1.0.3",
    "ember-cli-inject-live-reload": "^1.8.2",
    "ember-cli-sri": "^2.1.1",
    "ember-cli-template-lint": "^1.0.0-beta.1",
    "ember-cli-uglify": "^2.1.0",
    "ember-disable-prototype-extensions": "^1.1.3",
    "ember-export-application-global": "^2.0.0",
    "ember-load-initializers": "^1.1.0",
    "ember-maybe-import-regenerator": "^0.1.6",
    "ember-qunit": "^3.4.1",
    "ember-resolver": "^5.0.1",
    "ember-source": "~3.8.0",
    "ember-source-channel-url": "^1.1.0",
    "ember-try": "^1.0.0",
    "eslint-plugin-ember": "^5.2.0",
    "eslint-plugin-mocha": "^5.2.0",
    "eslint-plugin-node": "^7.0.1",
    "loader.js": "^4.7.0",
    "qunit-dom": "^0.8.0"
  },
  "engines": {
    "node": "6.* || 8.* || >= 10.*"
  },
  "ember-addon": {
    "configPath": "tests/dummy/config"
  },
  "gitHead": "9a426738c0534794b18dc7c449dd084e6f953799"
}<|MERGE_RESOLUTION|>--- conflicted
+++ resolved
@@ -23,13 +23,8 @@
   "dependencies": {
     "ember-cli-babel": "^7.1.2",
     "ember-cli-htmlbars": "^3.0.0",
-<<<<<<< HEAD
-    "ember-elsewhere": "^1.0.5",
+    "ember-elsewhere": "^1.1.0",
     "ember-toolbars": "^0.5.1"
-=======
-    "ember-elsewhere": "^1.1.0",
-    "ember-toolbars": "^0.5.0"
->>>>>>> 80e0730a
   },
   "devDependencies": {
     "@ember/jquery": "^0.6.0",
