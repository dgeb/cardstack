const { declareInjections } = require('@cardstack/di');
const Handlebars = require('handlebars');
const log = require('@cardstack/plugin-utils/logger')('code-gen');

Handlebars.registerHelper('camelize', function(str) {
  return str.replace(/-(\w)/g, (m, d) => d.toUpperCase());
});

const modelTemplate = Handlebars.compile(`
import BaseModel from '@cardstack/models/model';
import DS from 'ember-data';
export default BaseModel.extend({
  {{#each fields as |field|}}
    {{#if field.isRelationship}}
      // relationship {{field.id}}
    {{else}}
      {{camelize field.id}}: DS.attr({ fieldType: "{{field.fieldType}}"}),
    {{/if}}
  {{/each}}
});

`);

module.exports = declareInjections({
  schemaCache: 'hub:schema-cache'
},

class CodeGenerator {
<<<<<<< HEAD
  async generateCode(branch, outDirectory) {
    log.debug(`writing models for branch ${branch} to ${outDirectory}`);
=======
  async generateCode(branch) {
>>>>>>> c5762332
    let schema = await this.schemaCache.schemaForBranch(branch);
    let modules = new Map();

    for (let type of schema.types.values()) {
      // TODO: real inflector
      let modelName = type.id.replace(/s$/, '');

<<<<<<< HEAD
      log.debug(`writing model ${modelName}`);

      await writeFile(
        path.join(outDirectory, 'addon', 'models', `${modelName}.js`),
        this._generatedModel(type),
        'utf8'
      );
      await writeFile(
        path.join(outDirectory, 'app', 'models', `${modelName}.js`),
        this._reexport(`@cardstack/hub/models/${modelName}`),
        'utf8'
=======
      modules.set(`addon/models/${modelName}`, this._generatedModel(type));

      modules.set(
        `app/models/${modelName}`,
        this._reexport(`@cardstack/hub/models/${modelName}`)
>>>>>>> c5762332
      );

      modules.set(
        `app/adapters/${modelName}`,
        this._reexport(`@cardstack/models/adapter`)
      );

      modules.set(
        `app/serializers/${modelName}`,
        this._reexport(`@cardstack/models/serializer`)
      );
    }
    return modules;
  }
  _generatedModel(type) {
    return modelTemplate({
      fields: [...type.fields.values()].filter(f => f.id !== 'id' && f.id !== 'type')
    });
  }
  _reexport(module) {
    return `export { default } from '${module}';`;
  }
});<|MERGE_RESOLUTION|>--- conflicted
+++ resolved
@@ -1,6 +1,5 @@
 const { declareInjections } = require('@cardstack/di');
 const Handlebars = require('handlebars');
-const log = require('@cardstack/plugin-utils/logger')('code-gen');
 
 Handlebars.registerHelper('camelize', function(str) {
   return str.replace(/-(\w)/g, (m, d) => d.toUpperCase());
@@ -26,12 +25,7 @@
 },
 
 class CodeGenerator {
-<<<<<<< HEAD
-  async generateCode(branch, outDirectory) {
-    log.debug(`writing models for branch ${branch} to ${outDirectory}`);
-=======
   async generateCode(branch) {
->>>>>>> c5762332
     let schema = await this.schemaCache.schemaForBranch(branch);
     let modules = new Map();
 
@@ -39,25 +33,11 @@
       // TODO: real inflector
       let modelName = type.id.replace(/s$/, '');
 
-<<<<<<< HEAD
-      log.debug(`writing model ${modelName}`);
-
-      await writeFile(
-        path.join(outDirectory, 'addon', 'models', `${modelName}.js`),
-        this._generatedModel(type),
-        'utf8'
-      );
-      await writeFile(
-        path.join(outDirectory, 'app', 'models', `${modelName}.js`),
-        this._reexport(`@cardstack/hub/models/${modelName}`),
-        'utf8'
-=======
       modules.set(`addon/models/${modelName}`, this._generatedModel(type));
 
       modules.set(
         `app/models/${modelName}`,
         this._reexport(`@cardstack/hub/models/${modelName}`)
->>>>>>> c5762332
       );
 
       modules.set(
