/* eslint-env node */

const JSONAPIFactory = require('@cardstack/test-support/jsonapi-factory');

function addConstraint(factory, constraint, field) {
  factory.addResource('constraints')
    .withAttributes({
      constraintType: constraint,
      inputs: { ignoreBlank: true }
    })
    .withRelated('input-assignments', [
      factory.addResource('input-assignments')
        .withAttributes({ inputName: 'target' })
        .withRelated('field', factory.getResource('fields', field)),
    ]);
}

function initialModels() {
  let initial = new JSONAPIFactory();

  initial.addResource('content-types', 'bloggers')
    .withRelated('fields', [
      initial.addResource('fields', 'name').withAttributes({
        fieldType: '@cardstack/core-types::string'
      }),
    ]);

  initial.addResource('content-types', 'comments')
    .withRelated('fields', [
      initial.addResource('fields', 'body').withAttributes({
        fieldType: '@cardstack/core-types::string'
      }),
      initial.addResource('fields', 'author').withAttributes({
        fieldType: '@cardstack/core-types::belongs-to',
        owned: true,
      }).withRelated('related-types', [
        initial.getResource('content-types', 'bloggers')
      ]),
    ]);

  initial.addResource('content-types', 'posts')
    .withAttributes({
      defaultIncludes: ['comments', 'comments.author', 'reading-time-unit']
    })
    .withRelated('fields', [
      initial.addResource('fields', 'title').withAttributes({
        fieldType: '@cardstack/core-types::string'
      }),
      initial.addResource('fields', 'published-at').withAttributes({
        caption: 'Publish Date',
        fieldType: '@cardstack/core-types::date'
      }),
      initial.addResource('fields', 'reading-time-value').withAttributes({
        caption: 'Value',
        fieldType: '@cardstack/core-types::integer'
      }),
      initial.addResource('fields', 'reading-time-unit').withAttributes({
        caption: 'Units',
<<<<<<< HEAD
        fieldType: '@cardstack/core-types::string'
      }),
      initial.addResource('fields', 'archived').withAttributes({
        fieldType: '@cardstack/core-types::boolean'
      }),
      initial.addResource('fields', 'category').withAttributes({
        fieldType: '@cardstack/core-types::string',
        editorComponent: 'field-editors/category-editor'
      }),
=======
        fieldType: '@cardstack/core-types::belongs-to',
        editorComponent: 'field-editors/dropdown-choices-editor'
      }).withRelated('related-types', [
        initial.addResource('content-types', 'time-units')
          .withRelated('fields', [
            initial.addResource('fields', 'title')
              .withAttributes({ fieldType: '@cardstack/core-types::string' })
          ])
        ]),
>>>>>>> c5e444aa
      initial.addResource('fields', 'comments').withAttributes({
        fieldType: '@cardstack/core-types::has-many',
        owned: true,
      }).withRelated('related-types', [
        initial.getResource('content-types', 'comments')
      ]),
    ]);

    addConstraint(initial, '@cardstack/core-types::not-empty', 'title');
    addConstraint(initial, '@cardstack/core-types::not-empty', 'body');
    addConstraint(initial, '@cardstack/core-types::not-empty', 'category');

  let guybrush = initial.addResource('bloggers', '1')
    .withAttributes({
      name: 'Guybrush Threepwood'
    });

  let threeHeadedMonkey = initial.addResource('comments', '1')
    .withAttributes({
      body: 'Look behind you, a Three-Headed Monkey!'
    })
    .withRelated('author', guybrush);

  let doorstop = initial.addResource('comments', '2')
    .withAttributes({
      body: 'You’re about as fearsome as a doorstop.'
    })
    .withRelated('author', guybrush);

  initial.addResource('time-units', '1')
    .withAttributes({ title: 'minutes' });
  initial.addResource('time-units', '2')
    .withAttributes({ title: 'hours' });
  initial.addResource('time-units', '3')
    .withAttributes({ title: 'days' });

  initial.addResource('posts', '1')
    .withAttributes({
      title: 'hello world',
      publishedAt: new Date(2017, 3, 24),
<<<<<<< HEAD
      readingTimeValue: 8,
      readingTimeUnits: 'minutes',
      category: 'adventure',
      archived: false,
=======
      readingTimeValue: 8
>>>>>>> c5e444aa
    })
    .withRelated('reading-time-unit', { type: 'time-units', id: '1' })
    .withRelated('comments', [ threeHeadedMonkey ]);

  initial.addResource('posts', '2')
    .withAttributes({
      title: 'second',
      publishedAt: new Date(2017, 9, 20),
<<<<<<< HEAD
      readingTimeValue: 2,
      readingTimeUnits: 'hours',
      category: 'lifestyle',
      archived: true
=======
      readingTimeValue: 2
>>>>>>> c5e444aa
    })
    .withRelated('reading-time-unit', { type: 'time-units', id: '2' })
    .withRelated('comments', [ doorstop ]);

  return initial.getModels();
}

module.exports = initialModels();
<|MERGE_RESOLUTION|>--- conflicted
+++ resolved
@@ -55,18 +55,7 @@
         fieldType: '@cardstack/core-types::integer'
       }),
       initial.addResource('fields', 'reading-time-unit').withAttributes({
-        caption: 'Units',
-<<<<<<< HEAD
-        fieldType: '@cardstack/core-types::string'
-      }),
-      initial.addResource('fields', 'archived').withAttributes({
-        fieldType: '@cardstack/core-types::boolean'
-      }),
-      initial.addResource('fields', 'category').withAttributes({
-        fieldType: '@cardstack/core-types::string',
-        editorComponent: 'field-editors/category-editor'
-      }),
-=======
+        caption: 'Unit',
         fieldType: '@cardstack/core-types::belongs-to',
         editorComponent: 'field-editors/dropdown-choices-editor'
       }).withRelated('related-types', [
@@ -76,7 +65,13 @@
               .withAttributes({ fieldType: '@cardstack/core-types::string' })
           ])
         ]),
->>>>>>> c5e444aa
+      initial.addResource('fields', 'archived').withAttributes({
+        fieldType: '@cardstack/core-types::boolean'
+      }),
+      initial.addResource('fields', 'category').withAttributes({
+        fieldType: '@cardstack/core-types::string',
+        editorComponent: 'field-editors/category-editor'
+      }),
       initial.addResource('fields', 'comments').withAttributes({
         fieldType: '@cardstack/core-types::has-many',
         owned: true,
@@ -117,14 +112,9 @@
     .withAttributes({
       title: 'hello world',
       publishedAt: new Date(2017, 3, 24),
-<<<<<<< HEAD
-      readingTimeValue: 8,
-      readingTimeUnits: 'minutes',
       category: 'adventure',
       archived: false,
-=======
       readingTimeValue: 8
->>>>>>> c5e444aa
     })
     .withRelated('reading-time-unit', { type: 'time-units', id: '1' })
     .withRelated('comments', [ threeHeadedMonkey ]);
@@ -133,14 +123,9 @@
     .withAttributes({
       title: 'second',
       publishedAt: new Date(2017, 9, 20),
-<<<<<<< HEAD
-      readingTimeValue: 2,
-      readingTimeUnits: 'hours',
       category: 'lifestyle',
-      archived: true
-=======
+      archived: true,
       readingTimeValue: 2
->>>>>>> c5e444aa
     })
     .withRelated('reading-time-unit', { type: 'time-units', id: '2' })
     .withRelated('comments', [ doorstop ]);
