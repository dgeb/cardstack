import { module, test } from 'qunit';
import { setupApplicationTest } from 'ember-qunit';
import { visit, click, fillIn, triggerEvent, waitFor, settled } from '@ember/test-helpers';
import { login } from '../helpers/login';
import { ciSessionId } from '@cardstack/test-support/environment';
import { hubURL } from '@cardstack/plugin-utils/environment';

let nonce = 0;

// use the main:router location API to get the current URL the currentURL test helper
// is not actually aware of the location
function currentURL(owner) {
  let router = owner.lookup('router:main');
  return router.get('location').getURL();
}

async function getDocuments(type) {
  let url = `${hubURL}/api/${type}`;
  let response = await fetch(url, {
    headers: {
      authorization: `Bearer ${ciSessionId}`,
      "content-type": 'application/vnd.api+json'
    }
  });
  return (await response.json()).data;
}

module('Acceptance | tools', function(hooks) {
  setupApplicationTest(hooks);

  hooks.beforeEach(function() {
    delete localStorage['cardstack-tools'];
  });

  hooks.afterEach(function() {
    delete localStorage['cardstack-tools'];
  });

  test('activating tools on a post page displays header and editor panel', async function(assert) {
    await visit('/hub/posts/1');
    await login();
    await click('[data-test-cardstack-tools-launcher]');

    assert.dom('[data-test-cs-header]').exists();
    assert.dom('[data-test-cs-editor-panel]').exists();
  });

  test('editor main panel can display all field types', async function (assert) {
    await visit('/hub/posts/1');
    await login();
    await click('[data-test-cardstack-tools-launcher]');
    await waitFor('[data-test-cs-active-composition-panel-main]');

    assert.dom('[data-test-cs-collapsible-section=post-1-title]').exists('post-title section exists');
    assert.dom('[data-test-cs-collapsible-section=post-1-title] [data-test-cs-collapsible-section-title]').hasText('Title');
    assert.dom('[data-test-cs-collapsible-section=post-1-title] [data-test-cs-field-editor=title] input').hasValue('10 steps to becoming a fearsome pirate');

    assert.dom('[data-test-cs-collapsible-section=comment-1-body]').exists('comment-body section exists');
    assert.dom('[data-test-cs-collapsible-section=comment-1-body] [data-test-cs-collapsible-section-title]').hasText('Comment #1: Body');
    assert.dom('[data-test-cs-collapsible-section=comment-1-body] [data-test-cs-field-editor=body] input').hasValue('Look behind you, a Three-Headed Monkey!');

    assert.dom('[data-test-cs-collapsible-section=post-1-author-name]').exists('author-name section exists');
    assert.dom('[data-test-cs-collapsible-section=post-1-author-name] [data-test-cs-collapsible-section-title]').hasText('Author Name');
    assert.dom('[data-test-cs-collapsible-section=post-1-author-name] [data-test-cs-field-editor=author-name] input').hasValue('LeChuck');
  });

  test('field groups for related types are rendered correctly', async function(assert) {
    await visit('/hub/posts/1');
    await login();
    await click('[data-test-cardstack-tools-launcher]');
    await waitFor('[data-test-cs-active-composition-panel-main]');

    assert.dom('[data-test=reading-time]').containsText('8 minutes');
    assert.dom('[data-test=karma-0]').containsText('10 Good');
    assert.dom('[data-test=karma-1]').containsText('5 Bad');
  });

  test('show validation error', async function(assert) {
    await visit('/hub/posts/1');
    await login();
    await click('[data-test-cardstack-tools-launcher]');
    await waitFor('[data-test-cs-active-composition-panel-main]');

    let titleEditor = '[data-test-cs-collapsible-section=post-1-title] [data-test-cs-field-editor=title] input';
    await fillIn(titleEditor, '');
    await triggerEvent(titleEditor, 'blur');
    await waitFor('[data-test-validation-error=title]');
    assert.dom('[data-test-validation-error=title]').hasText('Title must not be empty');

    let commentBodyEditor = '[data-test-cs-collapsible-section=comment-1-body] [data-test-cs-field-editor=body] input';
    await fillIn(commentBodyEditor, '');
    await triggerEvent(commentBodyEditor, 'blur');
    await waitFor('[data-test-validation-error=body]');
    assert.dom('[data-test-validation-error=body]').hasText('Body must not be empty');
  });

  test('show validation error for new resource', async function (assert) {
    await visit('/hub/posts/new');
    await login();
    await click('[data-test-cardstack-tools-launcher]');
    await click('[data-test-cs-version-control-button-save="false"]');
    await settled();

    assert.dom('[data-test-cs-collapsible-section=post--title]').hasClass('invalid');
    assert.dom('[data-test-validation-error=title]').hasText('Title must not be empty');
  });

  test('show all fields, not just those rendered from template', async function(assert) {
    await visit('/hub/posts/1');
    await login();
    await click('[data-test-cardstack-tools-launcher]');
    await waitFor('[data-test-cs-active-composition-panel-main]');

    assert.dom('[data-test-cs-collapsible-section=post-1-archived]').exists("Unrendered field appears in editor");
    assert.dom('[data-test-cs-collapsible-section=post-1-title]').exists({ count: 1 }, "Rendered fields only appear once");
  });

  test('it shows fields in the header section', async function(assert) {
    await visit('/hub/posts/1');
    await login();
    await click('[data-test-cardstack-tools-launcher]');
    await waitFor('[data-test-cs-active-composition-panel-header]');

    assert.dom('[data-test-cs-active-composition-panel-top-fields] [data-test-cs-field-editor="keywords"]').exists();
    assert.dom('[data-test-cs-active-composition-panel-top-fields] [data-test-cs-field-editor="rating"]').exists();
    assert.dom('[data-test-cs-active-composition-panel-top-fields] [data-test-cs-field-editor="created-at"]').exists();
  });

  test('it can hide the title of fields in the header section', async function(assert) {
    await visit('/hub/posts/1');
    await login();
    await click('[data-test-cardstack-tools-launcher]');
    await waitFor('[data-test-cs-active-composition-panel-header]');

    assert.dom('[cs-field-editor-section-title="rating"]').doesNotExist();
    assert.dom('[cs-field-editor-section-title="keywords"]').exists();
  });

  test('fields shown in the header section are not shown in the non-header section (main section)', async function(assert) {
    await visit('/hub/posts/1');
    await login();
    await click('[data-test-cardstack-tools-launcher]');
    await waitFor('[data-test-cs-active-composition-panel-main]');

    assert.dom('[data-test-cs-field-editor="rating"]').exists({ count: 1 });
    assert.dom('[data-test-cs-field-editor="keywords"]').exists({ count: 1 });
    assert.dom('[data-test-cs-field-editor="created-at"]').exists({ count: 1 });
  });

  test('it does not collapse sections for right edge input fields that are not rendered in the template when you type in the field', async function(assert) {
    await visit('/hub/posts/1');
    await login();
    await click('[data-test-cardstack-tools-launcher]');
    await waitFor('[data-test-cs-active-composition-panel-main]');

    let slugInput = '[data-test-cs-collapsible-section=post-1-slug] [data-test-cs-field-editor=slug] input';
    await fillIn(slugInput, 'h');

    assert.dom(slugInput).isVisible();
  });

  test('show unrendered fields from related, owned records', async function(assert) {
    await visit('/hub/posts/1');
    await login();
    await click('[data-test-cardstack-tools-launcher]');
    await waitFor('[data-test-cs-active-composition-panel-main]');

    assert.dom('[data-test-cs-collapsible-section=comment-1-review-status] [data-test-cs-collapsible-section-title]').hasText('Comment #1: Review Status');
    assert.dom('[data-test-cs-collapsible-section=comment-2-review-status] [data-test-cs-collapsible-section-title]').hasText('Comment #2: Review Status');
  });


  test('panel captions of field groups are unambiguous', async function(assert) {
    await visit('/hub/posts/1');
    await login();
    await click('[data-test-cardstack-tools-launcher]');
    await waitFor('[data-test-cs-active-composition-panel-main]');

    assert.dom('[data-test-cs-collapsible-section=comment-1-body] [data-test-cs-collapsible-section-title]').hasText('Comment #1: Body');
    assert.dom('[data-test-cs-collapsible-section=comment-1-karma] [data-test-cs-collapsible-section-title]').hasText('Comment #1: Karma');
    assert.dom('[data-test-cs-collapsible-section=comment-2-body] [data-test-cs-collapsible-section-title]').hasText('Comment #2: Body');
    assert.dom('[data-test-cs-collapsible-section=comment-2-karma] [data-test-cs-collapsible-section-title]').hasText('Comment #2: Karma');
  });

  test('disable inputs for computed fields', async function(assert) {
    await visit('/hub/posts/1');
    await login();
    await click('[data-test-cardstack-tools-launcher]');
    await waitFor('[data-test-cs-active-composition-panel-main]');

    let nameInput = '[data-test-cs-collapsible-section=post-1-author-name] [data-test-cs-field-editor=author-name] input';
    assert.dom(nameInput).isDisabled('Computed field is disabled');
  });

  test('allow editing fields for related, owned records', async function(assert) {
    await visit('/hub/posts/1');
    await login();
    await click('[data-test-cardstack-tools-launcher]');
    await waitFor('[data-test-cs-active-composition-panel-main]');

    let reviewStatusInput = '[data-test-cs-collapsible-section=comment-1-review-status] [data-test-cs-field-editor=review-status] input';
    assert.dom(reviewStatusInput).isNotDisabled();

    reviewStatusInput = '[data-test-cs-collapsible-section=comment-2-review-status] [data-test-cs-field-editor=review-status] input';
    assert.dom(reviewStatusInput).isNotDisabled();
  });

<<<<<<< HEAD
  test('fields with the same name but belonging to a different type are rendered in editor', async function(assert) {
    await visit('/hub/posts/1');
    await login();
    await click('.cardstack-tools-launcher');
    await waitFor('.cs-active-composition-panel--main');
    await waitFor('.cs-editor-switch')
    await click('.cs-editor-switch');

    let categoryPopularity = findTriggerElementWithLabel.call(this, /Category #1: Popularity/);
    assert.ok(categoryPopularity, 'field is rendered in editor');

  });

  test('track field dirtiness in owned, related records', async function(assert) {
    await visit('/hub/posts/1');
    await login();
    await click('.cardstack-tools-launcher');
    await waitFor('.cs-active-composition-panel--main');
    await waitFor('.cs-editor-switch')
    await click('.cs-editor-switch');

    assert.dom('[data-test-cs-version-control-dropdown-option-status]').hasText('published');

    let reviewStatusActionTrigger = findTriggerElementWithLabel.call(this, /Comment #1: Karma/);
    await click(reviewStatusActionTrigger);

    let karmaInput = findInputWithValue.call(this, '10');
    await fillIn(karmaInput, '9');
    assert.dom('[data-test-cs-version-control-dropdown-option-status]').hasText('edited');

    await fillIn(karmaInput, '10');
    assert.dom('[data-test-cs-version-control-dropdown-option-status]').hasText('published');
  });

=======
>>>>>>> 6c4a592b
  test('allow editing fields of newly added, owned records', async function(assert) {
    await visit('/hub/posts/1');
    await login();
    await click('[data-test-cardstack-tools-launcher]');
    await waitFor('[data-test-cs-active-composition-panel-main]');

    await click('[data-test-cs-collapsible-section=post-1-categories] [data-test-add-category-button]');
    await fillIn('.category-editor:last-of-type > input', 'Pirating');

    let popularityInput = '[data-test-cs-collapsible-section=category-1-popularity] [data-test-cs-field-editor=popularity] input';
    assert.dom(popularityInput).isNotDisabled();
  });

  test('can hide fields from editor', async function (assert) {
    await visit('/hub/posts/1');
    await login();
    await click('[data-test-cardstack-tools-launcher]');
    await waitFor('[data-test-cs-active-composition-panel-main]');

    assert.dom('[data-test-field-name="hidden-field-from-editor"]').doesNotExist();
    assert.dom('[data-test-dummy-hidden-field-from-editor]').hasText('This field is hidden from the editor');
    assert.dom('[data-test-field-name="hidden-computed-field-from-editor"]').doesNotExist();
  });

  test('allow editing fields of newly added record', async function(assert) {
    await visit('/hub/posts/1');
    await login();
    await click('[data-test-cardstack-tools-launcher]');
    await waitFor('[data-test-cs-active-composition-panel-main]');

    await click('[data-test-cs-create-button]');
    await click('[data-test-cs-create-menu-item=posts] button');
    await waitFor('[data-test-cs-active-composition-panel-main]');

    assert.dom('[data-test-cs-collapsible-section=post--title] [data-test-cs-field-editor=title] input').isNotDisabled();
  });

  test('adding new record updates the query-based relationship', async function(assert) {
    await visit('/hub/catalogs/1');

    assert.dom('.popular-posts .post-embedded').exists({ count: 1 });
    assert.dom('.popular-posts .post-embedded:nth-of-type(1)').hasText('Second Post');
    assert.dom('.top-post .post-embedded').exists({ count: 1 });
    assert.dom('.top-post .post-embedded').hasText('Second Post');

    await login();
    await click('[data-test-cardstack-tools-launcher]');
    await waitFor('[data-test-cs-editor-panel]');

    await click('[data-test-cs-create-button]');
    await click('[data-test-cs-create-menu-item="posts"] button');

    let titleInput = '[data-test-cs-collapsible-section=post--title] input';
    await fillIn(titleInput, 'Adventures in Pirating');

    let ratingInput = '[data-test-cs-field-editor="rating"] input';
    await fillIn(ratingInput, 5);

    await click('[data-test-cs-version-control-button-save="false"]');
    await waitFor('[data-test-cs-version-control-button-save="true"]');
    await visit('/hub/catalogs/1');

    assert.dom('.popular-posts .post-embedded').exists({ count: 2 });
    assert.dom('.popular-posts .post-embedded:nth-of-type(1)').hasText('Adventures in Pirating');
    assert.dom('.popular-posts .post-embedded:nth-of-type(2)').hasText('Second Post');
    assert.dom('.top-post .post-embedded').exists({ count: 1 });
    assert.dom('.top-post .post-embedded').hasText('Adventures in Pirating');
  });

  test('saving a new document changes the URL to the canonical path of the saved document', async function(assert) {
    await visit('/hub/posts/1');
    await login();
    await click('[data-test-cardstack-tools-launcher]');
    await waitFor('[data-test-cs-active-composition-panel-main]');

    await click('[data-test-cs-create-button]');
    await click('[data-test-cs-create-menu-item=posts] button');

    let titleInput = '[data-test-cs-collapsible-section=post--title] input';
    let title = `document ${Date.now()}-${nonce++}`;
    await fillIn(titleInput, title);

    await click('[data-test-cs-version-control-button-save="false"]');
    await waitFor('[data-test-cs-version-control-button-save="true"]');

    let posts = await getDocuments('posts');
    let { type, id } = posts.find(p => p.attributes.title === title);

    assert.equal(currentURL(this.owner), `/hub/${type}/${id}`);
  });

  test('fields can be edited after new document has been saved', async function(assert) {
    await visit('/hub/posts/1');
    await login();
    await click('[data-test-cardstack-tools-launcher]');
    await waitFor('[data-test-cs-editor-panel]');

    await click('[data-test-cs-create-button]');
    await click('[data-test-cs-create-menu-item="posts"] button');
    await waitFor('[data-test-cs-active-composition-panel-main]');

    let titleInput = '[data-test-cs-field-editor="title"] input';
    await fillIn(titleInput, 'Title 1');

    await click('[data-test-cs-version-control-button-save="false"]');
    await waitFor('[data-test-cs-version-control-button-save="true"]');

    let keywordField = '[data-test-cs-field-editor="keywords"] input';
    await fillIn(keywordField, 'important');
    assert.dom(keywordField).hasValue('important');

    await fillIn(titleInput, 'Title 2');
    assert.dom(titleInput).hasValue('Title 2');
  });

});<|MERGE_RESOLUTION|>--- conflicted
+++ resolved
@@ -4,6 +4,7 @@
 import { login } from '../helpers/login';
 import { ciSessionId } from '@cardstack/test-support/environment';
 import { hubURL } from '@cardstack/plugin-utils/environment';
+import { findTriggerElementWithLabel } from '../helpers/query-selectors';
 
 let nonce = 0;
 
@@ -205,7 +206,6 @@
     assert.dom(reviewStatusInput).isNotDisabled();
   });
 
-<<<<<<< HEAD
   test('fields with the same name but belonging to a different type are rendered in editor', async function(assert) {
     await visit('/hub/posts/1');
     await login();
@@ -216,32 +216,8 @@
 
     let categoryPopularity = findTriggerElementWithLabel.call(this, /Category #1: Popularity/);
     assert.ok(categoryPopularity, 'field is rendered in editor');
-
-  });
-
-  test('track field dirtiness in owned, related records', async function(assert) {
-    await visit('/hub/posts/1');
-    await login();
-    await click('.cardstack-tools-launcher');
-    await waitFor('.cs-active-composition-panel--main');
-    await waitFor('.cs-editor-switch')
-    await click('.cs-editor-switch');
-
-    assert.dom('[data-test-cs-version-control-dropdown-option-status]').hasText('published');
-
-    let reviewStatusActionTrigger = findTriggerElementWithLabel.call(this, /Comment #1: Karma/);
-    await click(reviewStatusActionTrigger);
-
-    let karmaInput = findInputWithValue.call(this, '10');
-    await fillIn(karmaInput, '9');
-    assert.dom('[data-test-cs-version-control-dropdown-option-status]').hasText('edited');
-
-    await fillIn(karmaInput, '10');
-    assert.dom('[data-test-cs-version-control-dropdown-option-status]').hasText('published');
-  });
-
-=======
->>>>>>> 6c4a592b
+  });
+
   test('allow editing fields of newly added, owned records', async function(assert) {
     await visit('/hub/posts/1');
     await login();
