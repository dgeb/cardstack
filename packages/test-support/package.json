{
  "name": "@cardstack/test-support",
  "version": "0.2.8",
  "description": "Shared test support for cardstack packages.",
  "main": "index.js",
  "scripts": {
    "test": "echo \"Error: no test specified\" && exit 1"
  },
  "repository": {
    "type": "git",
    "url": "git+https://github.com/cardstack/cardstack.git"
  },
  "keywords": [
    "cardstack-plugin",
    "ember-addon"
  ],
  "cardstack-plugin": {
    "api-version": 1,
    "in-repo-plugins": [
      "authenticator",
      "messenger"
    ]
  },
  "dependencies": {
    "@cardstack/di": "^0.2.4",
    "@cardstack/elasticsearch": "^0.2.6",
    "@cardstack/ephemeral": "^0.2.7",
    "@cardstack/hub": "^0.2.8",
    "@cardstack/plugin-utils": "^0.2.4",
    "chai": "^3.5.0",
    "chai-things": "^0.2.0",
    "dag-map": "^2.0.2",
    "denodeify": "^1.2.1",
<<<<<<< HEAD
    "ember-cli-babel": "^6.3.0",
=======
    "ember-cli-babel": "^6.8.2",
>>>>>>> 4d93dd71
    "glob": "^7.1.1",
    "koa-better-route": "^0.1.0",
    "koa-compose": "^3.2.1",
    "koa-json-body": "^5.3.0",
    "mocha-eslint": "^3.0.1",
    "require-uncached": "^1.0.3",
    "resolve": "^1.3.3",
    "temp": "^0.8.3"
  },
  "devDependencies": {
    "@cardstack/eslint-config": "^0.2.4"
  },
  "author": "Edward Faulkner <edward@eaf4.com>",
  "license": "MIT",
  "bugs": {
    "url": "https://github.com/cardstack/cardstack/issues"
  },
  "homepage": "https://github.com/cardstack/cardstack#readme"
}<|MERGE_RESOLUTION|>--- conflicted
+++ resolved
@@ -31,11 +31,7 @@
     "chai-things": "^0.2.0",
     "dag-map": "^2.0.2",
     "denodeify": "^1.2.1",
-<<<<<<< HEAD
-    "ember-cli-babel": "^6.3.0",
-=======
     "ember-cli-babel": "^6.8.2",
->>>>>>> 4d93dd71
     "glob": "^7.1.1",
     "koa-better-route": "^0.1.0",
     "koa-compose": "^3.2.1",
