--- conflicted
+++ resolved
@@ -24,11 +24,7 @@
   },
   "dependencies": {
     "@cardstack/di": "^0.2.4",
-<<<<<<< HEAD
-    "ember-cli-babel": "^6.0.0",
-=======
     "ember-cli-babel": "^6.8.2",
->>>>>>> 4d93dd71
     "ember-fetch": "^1.4.0",
     "koa-better-route": "^0.1.0"
   },
